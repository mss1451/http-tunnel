--- conflicted
+++ resolved
@@ -28,11 +28,7 @@
 struct HttpConnectRequest {
     uri: String,
     nugget: Option<Nugget>,
-<<<<<<< HEAD
-    //headers: Vec<(String, String)>,
-=======
     auth: Option<ProxyAuthorization>
->>>>>>> 9a7105cf
 }
 
 #[derive(Builder, Eq, PartialEq, Debug, Clone)]
@@ -215,7 +211,6 @@
             },
             _ => ()
         };
-<<<<<<< HEAD
 
         let version_minor = request.version.ok_or(EstablishTunnelResult::BadRequest)?;
         let version = match version_minor {
@@ -231,22 +226,6 @@
         let method = request.method.ok_or(EstablishTunnelResult::BadRequest)?;
         let uri = request.path.ok_or(EstablishTunnelResult::BadRequest)?.to_owned();
         let has_nugget = Self::check_method(method)?;
-=======
-
-        let version_minor = request.version.ok_or(EstablishTunnelResult::BadRequest)?;
-        let version = match version_minor {
-            0 => "HTTP/1.0",
-            1 => "HTTP/1.1",
-            _ => {
-                // Unreachable due to httparse's limitation but let's not panic.
-                return Err(EstablishTunnelResult::ServerError);
-            }
-        };
-        Self::check_version(version)?;
-
-        let method = request.method.ok_or(EstablishTunnelResult::BadRequest)?;
-        let uri = request.path.ok_or(EstablishTunnelResult::BadRequest)?.to_owned();
-        let has_nugget = Self::check_method(method)?;
 
          let opt_auth_header_res = request.headers.iter()
             .find_map(|header| {
@@ -267,7 +246,6 @@
         } else {
             None
         };
->>>>>>> 9a7105cf
 
         if has_nugget {
             Ok(Self {

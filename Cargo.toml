--- conflicted
+++ resolved
@@ -22,20 +22,14 @@
 serde_json = "1.0"
 serde_regex = "1.1"
 httparse = "1.8"
-<<<<<<< HEAD
-=======
 base64 = "0.21"
->>>>>>> 9a7105cf
 humantime-serde = "1.1"
 async-trait = "0.1"
 strum = "0.25"
 strum_macros = "0.25"
 derive_builder = "0.12"
 log = "0.4"
-<<<<<<< HEAD
-=======
 log4rs = "1.2"
->>>>>>> 9a7105cf
 tokio = { version = "1", features = ["full"] }
 tokio-util = { version = "0.7", features = ["full"] }
 bytes = "1"
